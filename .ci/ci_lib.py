--- conflicted
+++ resolved
@@ -254,22 +254,16 @@
 
 
 def image_for_distro(distro):
-<<<<<<< HEAD
-    """Return the docker image for running `distro` in a container.
+    """Return the container image name or path for a test distro name.
+
+    The returned value is suitable for use with `docker pull`.
 
     >>> image_for_distro('centos5')
-    'mitogen/centos5-test'
+    'public.ecr.aws/n5z0e8q9/centos5-test'
     >>> image_for_distro('centos5-something_custom')
-    'mitogen/centos5-test'
-    """
-    return 'mitogen/%s-test' % (distro.partition('-')[0],)
-=======
-    """Return the container image name or path for a test distro name.
-
-    The returned value is suitable for use with `docker pull`.
+    'public.ecr.aws/n5z0e8q9/centos5-test'
     """
     return 'public.ecr.aws/n5z0e8q9/%s-test' % (distro.partition('-')[0],)
->>>>>>> ee17634c
 
 
 def make_containers(name_prefix='', port_offset=0):
