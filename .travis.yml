sudo: required
dist: xenial  # Ubuntu 16.04 LTS

notifications:
  email: false
  irc: "chat.freenode.net#mitogen-builds"

language: python

branches:
  except:
  - docs-master

cache:
- pip
- directories:
  - /home/travis/virtualenv

install:
- pip install -U pip==20.2.1
- .ci/${MODE}_install.py

# Travis has a 4MB log limit (https://github.com/travis-ci/travis-ci/issues/1382), but verbose Mitogen logs run larger than that
# in order to keep verbosity to debug a build failure, will run with this workaround: https://stackoverflow.com/a/26082445
script:
- .ci/spawn_reverse_shell.py
- MODE=${MODE} .ci/travis.sh

# To avoid matrix explosion, just test against oldest->newest and
# newest->oldest in various configuartions.

matrix:
  include:
    # Debops tests.
    # NOTE: debops tests turned off for Ansible 2.10: https://github.com/debops/debops/issues/1521
    # 2.10; 3.6 -> 2.7
    # - python: "3.6"
    #   env: MODE=debops_common VER=2.10.0
    # 2.10; 2.7 -> 2.7
    # - python: "2.7"
    #   env: MODE=debops_common VER=2.10.0

    # Sanity check against vanilla Ansible. One job suffices.
    # https://github.com/dw/mitogen/pull/715#issuecomment-719266420 migrating to Azure for now due to Travis 50 min time limit cap
    # azure lets us adjust the cap, and the current STRATEGY=linear tests take up to 1.5 hours to finish
    # - python: "2.7"
    #   env: MODE=ansible VER=2.10.0 DISTROS=debian STRATEGY=linear

    # ansible_mitogen tests.

    # 2.10 -> {debian, centos6, centos7}
    - python: "3.6"
      env: MODE=ansible VER=2.10.0
    # 2.10 -> {debian, centos6, centos7}
    - python: "3.9"
      env: MODE=ansible VER=2.10.0
    # 2.10 -> {debian, centos6, centos7}
    - python: "2.7"
      env: MODE=ansible VER=2.10.0
    # 2.10 -> {debian, centos6, centos7}
    # - python: "2.6"
    #   env: MODE=ansible VER=2.10.0

    # 2.10 -> {centos5}
    # - python: "2.6"
    #   env: MODE=ansible DISTROS=centos5 VER=2.10.0

    # Mitogen tests.
    # 2.4 -> 2.4
    # - language: c
    #   env: MODE=mitogen_py24 DISTROS=centos5 VER=2.10.0
    # 2.7 -> 2.7 -- moved to Azure
    # 2.7 -> 2.6
    #- python: "2.7"
      #env: MODE=mitogen DISTRO=centos6
    - python: "3.6"
<<<<<<< HEAD
      env: MODE=mitogen DISTRO=centos7
=======
      env: MODE=mitogen DISTROS=centos7 VER=2.10.0
    - python: "3.9"
      env: MODE=mitogen DISTROS=centos7 VER=2.10.0
>>>>>>> 59716a87
    # 2.6 -> 2.7
    # - python: "2.6"
    #   env: MODE=mitogen DISTRO=centos7
    # 2.6 -> 3.5
    # - python: "2.6"
    #   env: MODE=mitogen DISTRO=debian-py3
    # 3.6 -> 2.6 -- moved to Azure<|MERGE_RESOLUTION|>--- conflicted
+++ resolved
@@ -74,13 +74,9 @@
     #- python: "2.7"
       #env: MODE=mitogen DISTRO=centos6
     - python: "3.6"
-<<<<<<< HEAD
       env: MODE=mitogen DISTRO=centos7
-=======
-      env: MODE=mitogen DISTROS=centos7 VER=2.10.0
     - python: "3.9"
-      env: MODE=mitogen DISTROS=centos7 VER=2.10.0
->>>>>>> 59716a87
+      env: MODE=mitogen DISTRO=centos7
     # 2.6 -> 2.7
     # - python: "2.6"
     #   env: MODE=mitogen DISTRO=centos7
